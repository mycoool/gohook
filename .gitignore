.idea
.cover
coverage
/gohook
/test/hookecho
build
hooks.json
.env
/ui/package-lock.json
.cursor/

# Logs
/logs
*.log
npm-debug.log*
yarn-debug.log*
yarn-error.log*

# Configurations
/app.yaml
/user.yaml
/version.yaml
/user.yaml.bak
/version.yaml.bak
*.bak
*.yaml

# Binary
gohook
gohook.db

# Folders
node_modules/
**/*-packr.go
/hooks.json
server.log
<<<<<<< HEAD
*.backup
*.tmp

=======
*.tmp
*.backup


>>>>>>> 26f18434
<|MERGE_RESOLUTION|>--- conflicted
+++ resolved
@@ -1,46 +1,41 @@
-.idea
-.cover
-coverage
-/gohook
-/test/hookecho
-build
-hooks.json
-.env
-/ui/package-lock.json
-.cursor/
-
-# Logs
-/logs
-*.log
-npm-debug.log*
-yarn-debug.log*
-yarn-error.log*
-
-# Configurations
-/app.yaml
-/user.yaml
-/version.yaml
-/user.yaml.bak
-/version.yaml.bak
-*.bak
-*.yaml
-
-# Binary
-gohook
-gohook.db
-
-# Folders
-node_modules/
-**/*-packr.go
-/hooks.json
-server.log
-<<<<<<< HEAD
-*.backup
-*.tmp
-
-=======
-*.tmp
-*.backup
-
-
->>>>>>> 26f18434
+.idea
+.cover
+coverage
+/gohook
+/test/hookecho
+build
+hooks.json
+.env
+/ui/package-lock.json
+.cursor/
+
+# Logs
+/logs
+*.log
+npm-debug.log*
+yarn-debug.log*
+yarn-error.log*
+
+# Configurations
+/app.yaml
+/user.yaml
+/version.yaml
+/user.yaml.bak
+/version.yaml.bak
+*.bak
+*.yaml
+
+# Binary
+gohook
+gohook.db
+
+# Folders
+node_modules/
+**/*-packr.go
+/hooks.json
+server.log
+*.tmp
+*.backup
+
+*.backup
+*.tmp