--- conflicted
+++ resolved
@@ -434,10 +434,7 @@
 	TriggerRule                         *Rules          `json:"trigger-rule,omitempty"`
 	TriggerRuleMismatchHttpResponseCode int             `json:"trigger-rule-mismatch-http-response-code,omitempty"`
 	IncomingPayloadContentType          string          `json:"incoming-payload-content-type,omitempty"`
-<<<<<<< HEAD
 	SuccessHttpResponseCode             int             `json:"success-http-response-code,omitempty"`
-=======
->>>>>>> 896d1608
 }
 
 // ParseJSONParameters decodes specified arguments to JSON objects and replaces the
